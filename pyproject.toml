[project]
name = "smpclient"
<<<<<<< HEAD
version = "0.0.89"
=======
dynamic = ["version"]
>>>>>>> dcace1aa
description = "Simple Management Protocol (SMP) Client for remotely managing MCU firmware"
authors = [
    { name = "JP Hutchins", email = "jphutchins@gmail.com" },
    { name = "JP Hutchins", email = "jp@intercreate.io" },
]
readme = "README.md"
license = "Apache-2.0"
requires-python = ">=3.9,<3.14"
classifiers = [
    "Development Status :: 5 - Production/Stable",
    "Intended Audience :: Developers",
    "License :: OSI Approved :: Apache Software License",
    "Programming Language :: Python",
    "Topic :: Software Development :: Libraries",
    "Framework :: AsyncIO",
    "Operating System :: Microsoft :: Windows",
    "Operating System :: POSIX :: Linux",
    "Operating System :: MacOS :: MacOS X",
]

[project.urls]
Homepage = "https://www.intercreate.io"
Documentation = "https://intercreate.github.io/smpclient"
Repository = "https://github.com/intercreate/smpclient.git"
Issues = "https://github.com/intercreate/smpclient/issues"

[tool.poetry]
packages = [{ include = "smpclient" }]

version = "0.0.0"
[project.scripts]
mcuimg = "smpclient.mcuboot:mcuimg"

[tool.poetry.requires-plugins]
poetry-dynamic-versioning = { version = ">=1.0.0,<2.0.0", extras = ["plugin"] }

[tool.poetry-dynamic-versioning]
strict = true
enable = true
vcs = "git"
style = "semver"
metadata = true
tagged-metadata = true
dirty = true
fix-shallow-repository = true
pattern = '(?P<base>\d+\.\d+\.\d+)'
format-jinja = "{% if distance == 0 %}{{ base }}{% else %}{{ base }}-dev{{ distance }}+g{{ commit }}{% endif %}{% if dirty %}.dirty{% endif %}"

[tool.poetry.dependencies]
<<<<<<< HEAD
python = ">=3.9, <3.14"
=======
>>>>>>> dcace1aa
pyserial = "^3.5"
smp = "^3.1.1"
intelhex = "^2.3.0"
bleak = "^0.22.1"
async-timeout = { version = "^4.0.3", python = "<3.11" }
chirpstack-api = "^4.11.0"
# chirpstack_fuota_client = { git = "https://github.com/Zylum-Inc/chirpstack-fuota-client.git"}
chirpstack_fuota_client = { path = "../chirpstack-fuota-client" }
requests = "^2.29.0"

[tool.poetry.group.dev.dependencies]
pytest = "^7.4.3"
pytest-cov = "^4.1.0"
black = "^23.11.0"
flake8 = "^6.1.0"
isort = "^5.12.0"
mypy = "^1.7.0"
mypy-extensions = "^1.0.0"
pytest-asyncio = "^0.23.2"
types-pyserial = "^3.5.0.11"
tox = "^4.15.0"
pydoclint = "^0.5.8"
poetry-dynamic-versioning = "^1.7.1"

[tool.poetry.group.doc.dependencies]
mkdocstrings = { extras = ["python"], version = "^0.26.1" }
mike = "^2.1.3"
mkdocs-material = "^9.5.38"
griffe-inherited-docstrings = "^1.0.1"
griffe = "^1.3.1"
smp = "^3.1.1"

[tool.black]
line-length = 100
skip-string-normalization = true
extend-exclude = "dutfirmware|.venv|tests/fixtures|.tox|.poetry"

[tool.isort]
profile = "black"
line_length = 100
multi_line_output = 3
skip = [".venv", "dutfirmware", ".tox"]

[tool.mypy]
disallow_untyped_defs = true
exclude = ['.venv', 'dutfirmware', '.tox', '.poetry']

[tool.pydoclint]
style = "google"
arg-type-hints-in-docstring = false
allow-init-docstring = true
check-return-types = false
check-yield-types = false

[tool.pytest.ini_options]
norecursedirs = "dutfirmware/*"
filterwarnings = ["ignore:The --rsyncdir:DeprecationWarning"]

[tool.tox]
legacy_tox_ini = """
    [tox]
    min_version = 4.15
    env_list =
        py38
        py39
        py310
        py311
        py312
        py313

    [testenv]
    allowlist_externals =
        poetry
        black
        isort
        flake8
        mypy
        coverage
    commands = 
        poetry install
        black --check .
        isort --check-only .
        flake8 .
        mypy .
        coverage erase
        pytest --cov --maxfail=1
"""

[build-system]
requires = ["poetry-core>=1.0.0", "poetry-dynamic-versioning>=1.0.0,<2.0.0"]
build-backend = "poetry_dynamic_versioning.backend"<|MERGE_RESOLUTION|>--- conflicted
+++ resolved
@@ -1,10 +1,6 @@
 [project]
 name = "smpclient"
-<<<<<<< HEAD
 version = "0.0.89"
-=======
-dynamic = ["version"]
->>>>>>> dcace1aa
 description = "Simple Management Protocol (SMP) Client for remotely managing MCU firmware"
 authors = [
     { name = "JP Hutchins", email = "jphutchins@gmail.com" },
@@ -54,10 +50,7 @@
 format-jinja = "{% if distance == 0 %}{{ base }}{% else %}{{ base }}-dev{{ distance }}+g{{ commit }}{% endif %}{% if dirty %}.dirty{% endif %}"
 
 [tool.poetry.dependencies]
-<<<<<<< HEAD
 python = ">=3.9, <3.14"
-=======
->>>>>>> dcace1aa
 pyserial = "^3.5"
 smp = "^3.1.1"
 intelhex = "^2.3.0"
